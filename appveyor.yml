#---------------------------------#
#      environment configuration  #
#---------------------------------#
version: 1.0.0.{build}
environment:
  PowerShellGalleryApiKey:
    secure: 4yBrDsAXA/kPCLVlA1LMSRc0CFrTOAbWeeasTsO5gYv6tMuI/k9MHjxYiD9F3Ekg
install:
  - ps: |
        Install-PackageProvider -Name NuGet -MinimumVersion 2.8.5.201 -Force
        Install-Module -Name Pester -Repository PSGallery -Force
        Install-Module -Name PSScriptAnalyzer -Repository PSGallery -Force
        # Update AppVeyor Build Version by pulling from Manifest
        $ManifestPath = Join-Path -Path $ENV:APPVEYOR_BUILD_FOLDER -ChildPath 'Jenkins.psd1'
        $ManifestContent = Get-Content -Path $ManifestPath -Raw
        $Regex = '(?<=ModuleVersion\s+=\s+'')(?<ModuleVersion>.*)(?='')'
        $Matches = @([regex]::matches($ManifestContent, $Regex, 'IgnoreCase'))
        $version = $null
        if ($Matches)
        {
            $version = $Matches[0].Value
        }
        # new version
        $version = "$version.$env:APPVEYOR_BUILD_NUMBER"
        # update AppVeyor build
        Update-AppveyorBuild -Version $version
        # Set version number
<<<<<<< HEAD
        $manifestContent = $ManifestContent -replace '(?<=ModuleVersion\s+=\s+'')(?<ModuleVersion>.*)(?='')', "${{ModuleVersion}}.{0}' -f $env:APPVEYOR_BUILD_NUMBER
        Set-Content -Path $ManifestPath -Value $ManifestContent
        $newVersion = "${{ModuleVersion}}.{0}' -f $env:APPVEYOR_BUILD_NUMBER
=======
        $newVersion = '${{ModuleVersion}}.{0}' -f $env:APPVEYOR_BUILD_NUMBER
        $manifestContent = $ManifestContent -replace '(?<=ModuleVersion\s+=\s+'')(?<ModuleVersion>.*)(?='')', $newVersion
        Set-Content -Path $ManifestPath -Value $ManifestContent
>>>>>>> a36b1a39
        $readmePath = Join-Path -Path $ENV:APPVEYOR_BUILD_FOLDER -ChildPath 'Readme.md'
        $readmeContent = Get-Content -Path $readmePath -Raw
        $readmeContent = $readmeContent -replace '### Unreleased', "### $newVersion"
        Set-Content -Path $readmePath -Value $readmeContent
#---------------------------------#
#      build configuration        #
#---------------------------------#

build: false

#---------------------------------#
#      test configuration         #
#---------------------------------#

test_script:
    - ps: |
          $testResultsFile = ".\TestsResults.xml"
          $res = Invoke-Pester -OutputFormat NUnitXml -OutputFile $testResultsFile -PassThru
          (New-Object 'System.Net.WebClient').UploadFile("https://ci.appveyor.com/api/testresults/nunit/$($env:APPVEYOR_JOB_ID)", (Resolve-Path $testResultsFile))
          if (Test-Path -Path $ENV:APPVEYOR_BUILD_FOLDER\Jenkins\Artifacts) {
              Get-ChildItem "$ENV:APPVEYOR_BUILD_FOLDER\Jenkins\Artifacts\*.*" | Foreach-Object { Push-AppveyorArtifact $_ }
          }
          if ($res.FailedCount -gt 0) {
              throw "$($res.FailedCount) tests failed."
          }
#---------------------------------#
#      deployment configuration   #
#---------------------------------#

deploy_script:
  - ps: |
        # Creating project artifact
        $buildFolder = $ENV:APPVEYOR_BUILD_FOLDER
        $StagingFolder = Join-Path -Path $buildFolder -ChildPath 'Staging'
        $null = New-Item -Path $StagingFolder -Type directory
        $ModuleFolder = Join-Path -Path $StagingFolder -ChildPath 'Jenkins'
        $null = New-Item -Path $ModuleFolder -Type directory
        $VersionFolder = Join-Path -Path $ModuleFolder -ChildPath $ENV:APPVEYOR_BUILD_VERSION
        $null = New-Item -Path $VersionFolder -Type directory
        # Populate Version Folder
        $null = Copy-Item -Path (Join-Path -Path $buildFolder -ChildPath 'Jenkins.psd1') -Destination $VersionFolder
        $null = Copy-Item -Path (Join-Path -Path $buildFolder -ChildPath 'Jenkins.psm1') -Destination $VersionFolder
        $null = Copy-Item -Path (Join-Path -Path $buildFolder -ChildPath 'LICENSE') -Destination $VersionFolder
        $null = Copy-Item -Path (Join-Path -Path $buildFolder -ChildPath 'README.md') -Destination $VersionFolder
        $null = Copy-Item -Path (Join-Path -Path $buildFolder -ChildPath 'en-us') -Destination $VersionFolder -Recurse
        # Create zip artifact
        $zipFilePath = Join-Path -Path $buildFolder -ChildPath "${env:APPVEYOR_PROJECT_NAME}_${env:APPVEYOR_BUILD_VERSION}.zip"
        $null = Add-Type -assemblyname System.IO.Compression.FileSystem
        [System.IO.Compression.ZipFile]::CreateFromDirectory($StagingFolder, $zipFilePath)
        # Create Publish Script Artifact
        $PublishScriptName = $env:APPVEYOR_PROJECT_NAME + "." + $env:APPVEYOR_BUILD_VERSION + "_publish.ps1"
        $PublishScriptPath = Join-Path -Path $buildFolder -ChildPath $PublishScriptName
        Set-Content -Path $PublishScriptPath -Value "Publish-Module -Name 'Jenkins' -RequiredVersion ${env:APPVEYOR_BUILD_VERSION} -NuGetApiKey (Read-Host -Prompt 'NuGetApiKey')"
        @(
            # You can add other artifacts here
            $zipFilePath,
            $PublishScriptPath
        ) | % {
            Write-Host "Pushing package $_ as Appveyor artifact"
            Push-AppveyorArtifact $_
        }
        # If this is a build of the Master branch and not a PR push
        # then publish the Module to the PowerShell Gallery.
        if ((! $ENV:APPVEYOR_PULL_REQUEST_NUMBER) `
            -and ($ENV:APPVEYOR_REPO_BRANCH -eq 'master'))
        {
            Write-Host "Publishing Module to PowerShell Gallery"
            Copy-Item -Path $ModuleFolder -Destination ($ENV:PSModulePath -split ';')[0] -Recurse
            Get-PackageProvider -Name NuGet -ForceBootstrap
            # Publish-Module -Name 'Jenkins' -RequiredVersion ${ENV:APPVEYOR_BUILD_VERSION} -NuGetApiKey $ENV:PowerShellGalleryApiKey -Confirm:$false
        }
        # Remove Staging Folder
        $null = Remove-Item -Path $StagingFolder -Recurse -Force<|MERGE_RESOLUTION|>--- conflicted
+++ resolved
@@ -25,15 +25,9 @@
         # update AppVeyor build
         Update-AppveyorBuild -Version $version
         # Set version number
-<<<<<<< HEAD
         $manifestContent = $ManifestContent -replace '(?<=ModuleVersion\s+=\s+'')(?<ModuleVersion>.*)(?='')', "${{ModuleVersion}}.{0}' -f $env:APPVEYOR_BUILD_NUMBER
         Set-Content -Path $ManifestPath -Value $ManifestContent
-        $newVersion = "${{ModuleVersion}}.{0}' -f $env:APPVEYOR_BUILD_NUMBER
-=======
         $newVersion = '${{ModuleVersion}}.{0}' -f $env:APPVEYOR_BUILD_NUMBER
-        $manifestContent = $ManifestContent -replace '(?<=ModuleVersion\s+=\s+'')(?<ModuleVersion>.*)(?='')', $newVersion
-        Set-Content -Path $ManifestPath -Value $ManifestContent
->>>>>>> a36b1a39
         $readmePath = Join-Path -Path $ENV:APPVEYOR_BUILD_FOLDER -ChildPath 'Readme.md'
         $readmeContent = Get-Content -Path $readmePath -Raw
         $readmeContent = $readmeContent -replace '### Unreleased', "### $newVersion"
