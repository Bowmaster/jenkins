# Jenkins

[![Build status](https://ci.appveyor.com/api/projects/status/tp0scpm2rk0vej86/branch/master?svg=true)](https://ci.appveyor.com/project/IAG-NZ/jenkins/branch/master)

PowerShell module for interacting with a CloudBees Jenkins server using the [Jenkins Rest API](https://wiki.jenkins-ci.org/display/JENKINS/Remote+access+API). Created by IAG NZ Ltd.

## Installation

> If Windows Management Framework 5.0 or above is installed or the PowerShell Package management module is available:

The easiest way to download and install the Jenkins module is using PowerShell Get to download it from the PowerShell Gallery:

```powershell
Install-Module -Name Jenkins
```

> If Windows Management Framework 5.0 or above is not available and and the PowerShell Package management module is not available:

```text
Unzip the file containing this Module to your c:\Program Files\WindowsPowerShell\Modules folder.
```

<<<<<<< HEAD
## Cmdlets

- Get-JenkinsCrumb: Gets a Jenkins Crumb.
- Invoke-JenkinsCommand: Execute a Jenkins command or request via the Jenkins Rest API.
- Get-JenkinsObject: Get a list of objects in a Jenkins master server.
- Get-JenkinsJobList: Get a list of jobs in a Jenkins master server.
- Get-JenkinsJob: Get a Jenkins Job Definition.
- Set-JenkinsJob: Set a Jenkins Job definition.
- Test-JenkinsJob: Determines if a Jenkins Job exists.
- New-JenkinsJob: Create a new Jenkins Job.
- Remove-JenkinsJob: Remove an existing Jenkins Job.
- Invoke-JenkinsJob: Run a parameterized or non-parameterized Jenkins Job.
- Get-JenkinsViewList: Get a list of views in a Jenkins master server.
- Test-JenkinsView: Determines if a Jenkins View exists.
- Get-JenkinsFolderList: Get a list of folders in a Jenkins master server.
- Test-JenkinsFolder: Determines if a Jenkins Folder exists.
- Initialize-JenkinsUpdateCache: Creates or updates a local Jenkins Update cache.
- Get-JenkinsPluginsList: Retrieves a list of installed plugins.
- Invoke-JenkinsJobReload: Reloads a job config on a given URL.

## Cross Site Request Forgery (CSRF) Support

=======
# Cmdlets
 - Get-JenkinsCrumb: Gets a Jenkins Crumb.
 - Invoke-JenkinsCommand: Execute a Jenkins command or request via the Jenkins Rest API.
 - Get-JenkinsObject: Get a list of objects in a Jenkins master server.
 - Get-JenkinsJobList: Get a list of jobs in a Jenkins master server.
 - Get-JenkinsJob: Get a Jenkins Job Definition.
 - Set-JenkinsJob: Set a Jenkins Job definition.
 - Test-JenkinsJob: Determines if a Jenkins Job exists.
 - New-JenkinsJob: Create a new Jenkins Job.
 - Rename-JenkinsJob: Rename an existing Jenkins Job.
 - Remove-JenkinsJob: Remove an existing Jenkins Job.
 - Invoke-JenkinsJob: Run a parameterized or non-parameterized Jenkins Job.
 - Get-JenkinsViewList: Get a list of views in a Jenkins master server.
 - Test-JenkinsView: Determines if a Jenkins View exists.
 - Get-JenkinsFolderList: Get a list of folders in a Jenkins master server.
 - Test-JenkinsFolder: Determines if a Jenkins Folder exists.
 - Initialize-JenkinsUpdateCache: Creates or updates a local Jenkins Update cache.
 - Get-JenkinsPluginsList: Retreives a list of installed plugins.
 - Invoke-JenkinsJobReload: Reloads a job config on a given URL.

# Cross Site Request Forgery (CSRF) Support
>>>>>>> 64c3d5ff
If a Jenkins Server has the CSRF setting enabled, then a "Crumb" will first need to be obtained and passed to each subsequent call to Jenkins in the Crumb parameter.
If you receive errors regarding crumbs then your Jenkins Server has CSRF enabled and you will to ensure you are passing a valid "Crumb" obtained by calling the ```Get-JenkinsCrumb``` cmdlet.

To work with a Jenkins Master that has CSRF enabled:

```powershell
$Crumb = Get-JenkinsCrumb `
    -Uri 'https://jenkins.contoso.com' `
    -Credential $Credential

New-JenkinsFolder `
    -Uri 'https://jenkins.contoso.com' `
    -Credential $Credential `
    -Crumb $Crumb `
    -Name 'Management' `
    -Verbose
```

<<<<<<< HEAD
## Known Issues

- Remove-JenkinsJob: An IE window pops up after deleting the job for some reason requesting authentication.
- Initialize-JenkinsUpdateCache: Does not correctly set the signature information in the update-center.json file that is created.

## Recommendations

- If your Jenkins Server has security enabled then you should ensure that you are only connecting to it via HTTPS.
- If your Jenkins Server has security enabled, the Credentials parameter that can accept either the password for the Jenkins account or the API Token.
  It is strongly recommended that you use the API Token for the account as the password rather than the Jenkins account, even if you have implemented HTTPS.

## Examples
=======
# Known Issues
 - Initialize-JenkinsUpdateCache: Does not correctly set the signature information in the update-center.json file that is created.
>>>>>>> 64c3d5ff

### Get a Crumb from a CSRF enabled Jenkins Server

```powershell
Import-Module -Name Jenkins
$Crumb = Get-JenkinsCrumb `
    -Uri 'https://jenkins.contoso.com' `
    -Credential $Credential
```

### Get a list of jobs from a Jenkins Server

```powershell
Import-Module -Name Jenkins
$Jobs = Get-JenkinsJobList `
    -Uri 'https://jenkins.contoso.com' `
    -Credential (Get-Credential)
```

### Get a list of jobs from the 'Misc' folder a Jenkins Server

```powershell
Import-Module -Name Jenkins
$Jobs = Get-JenkinsJobList `
    -Uri 'https://jenkins.contoso.com' `
    -Credential (Get-Credential) `
    -Folder 'Misc'
```

### Get a list of 'Freestyle' jobs from a Jenkins Server

```powershell
Import-Module -Name Jenkins
$Jobs = Get-JenkinsJobList `
    -Uri 'https://jenkins.contoso.com' `
    -Credential (Get-Credential) `
    -IncludeClass 'hudson.model.FreeStyleProject'
```

### Get a list of job folders from a Jenkins Server

```powershell
Import-Module -Name Jenkins
$Folders = Get-JenkinsFolderList `
    -Uri 'https://jenkins.contoso.com' `
    -Credential (Get-Credential)
```

### Get the job definition for 'My App Build' from a Jenkins Server

```powershell
Import-Module -Name Jenkins
$MyAppBuildConfig = Get-JenkinsJob `
    -Uri 'https://jenkins.contoso.com' `
    -Credential (Get-Credential) `
    -Name 'My App Build'
```

### Update the job definition for 'My App Build' on a Jenkins Server

```powershell
Import-Module -Name Jenkins
Set-JenkinsJob `
    -Uri 'https://jenkins.contoso.com' `
    -Credential (Get-Credential) `
    -Name 'My App Build' `
    -XML $MyAppBuildConfig
```

### Test if a job exists on a Jenkins Server

```powershell
Import-Module -Name Jenkins
if (Test-JenkinsJob `
        -Uri 'https://jenkins.contoso.com' `
        -Credential (Get-Credential) `
        -Name 'My App Build') {
    # ... Jenkins Job was found
}
```

### Create a new job called 'My App Build' on a Jenkins Server

```powershell
Import-Module -Name Jenkins
New-JenkinsJob `
    -Uri 'https://jenkins.contoso.com' `
    -Credential (Get-Credential) `
    -Name 'My App Build' `
    -XML $MyAppBuildConfig
```

<<<<<<< HEAD
### Remove a job called 'My App Build' from a Jenkins Server

=======
## Rename an existing job called 'My App Build' to 'Other Build' on a Jenkins Server
```powershell
Import-Module -Name Jenkins
Rename-JenkinsJob `
    -Uri 'https://jenkins.contoso.com' `
    -Credential (Get-Credential) `
    -Name 'My App Build'
    -NewName 'Other Build'
```

## Remove a job called 'My App Build' from a Jenkins Server
>>>>>>> 64c3d5ff
```powershell
Import-Module -Name Jenkins
Remove-JenkinsJob `
    -Uri 'https://jenkins.contoso.com' `
    -Credential (Get-Credential) `
    -Name 'My App Build'
```

### Invoke a job called 'My App Build' on a Jenkins Server

```powershell
Import-Module -Name Jenkins
Invoke-JenkinsJob `
    -Uri 'https://jenkins.contoso.com' `
    -Credential (Get-Credential) `
    -Name 'My App Build'
```

### Invoke a parameterized job called 'My App Build' on a Jenkins Server

```powershell
Import-Module -Name Jenkins
Invoke-JenkinsJob `
    -Uri 'https://jenkins.contoso.com' `
    -Credential (Get-Credential) `
    -Name 'My App Build' `
    -Parameters @{ verbosity = 'full'; buildtitle = 'test build' }
```

### Get a list of installed plugins installed on a Jenkins Server

```powershell
$Plugins = Get-JenkinsPluginsList `
        -Uri 'https://jenkins.contoso.com' `
        -Credential (Get-Credential) `
        -Verbose
```

### Reload a job

```powershell
Invoke-JenkinsJobReload `
        -Uri 'https://jenkins.contoso.com' `
        -Credential (Get-Credential) `
        -Verbose
    Triggers a reload of the jenkins server 'https://jenkins.contoso.com'
```

For further examples, please see module help for individual cmdlets.

## Versions

### Unreleased

- Fix Markdown rule violations in README.MD.
- Changed Get-JenkinsCrumb cmdlet to accept alternate format crumb.

### 1.0.0.148
*  Fixed Invoke-JenkinsJobReload to use invoke-jenkinscommand

### 1.0.0.140

- Fix error in New-JenkinsFolder.
- Added Cross Site Request Forgery Support.

### 1.0.0.133

- Updated Invoke-JenkinsJobReload to use the -UseBasicParsing switch

### 1.0.0.124

- Fixed readme
- Added the Invoke-JenkinsJobReload cmdlet

### 1.0.0.115

- Added Get-JenkinsPluginsList cmdlet to retrieve a list of installed plugins

### 1.0.0.108

- Added Initialize-JenkinsUpdateCache cmdlet to create or update a local Jenkins Update Cache

### 1.0.0.101

- Fix bug when pulling Jenkins items from more than 1 folder deep
- Added support for folder to be specified with / or \

### 1.0.0.94

- Update AppVeyor deployment process to tag releases

### 1.0.0.88

- Added New-JenkinsFolder cmdlet

### 1.0.0.82

- Added Invoke-JenkinsJob cmdlet

### 1.0.0.70

- Added Examples to Readme.md

### 1.0.0.46

- Appveyor build improvements
- Additional unit tests added

### 1.0.0.36

- Initial Release containing:
  - Invoke-JenkinsCommand
  - Get-JenkinsObject
  - Get-JenkinsJobList
  - Get-JenkinsJob
  - Set-JenkinsJob
  - Test-JenkinsJob
  - New-JenkinsJob
  - Remove-JenkinsJob
  - Get-JenkinsViewList
  - Test-JenkinsView
  - Get-JenkinsFolderList
  - Test-JenkinsFolder

<<<<<<< HEAD
## Links

- [IAG NZ Web Site](http://www.iag.co.nz)
- [IAG NZ GitHub Organization](https://github.com/IAG-NZ)
- [Project site on GitHub](https://github.com/IAG-NZ/Jenkins)
=======
# Links
* [IAG NZ Web Site](http://www.iag.co.nz)
* [IAG NZ GitHub Organization](https://github.com/IAG-NZ)
* [Project site on GitHub](https://github.com/IAG-NZ/Jenkins)





>>>>>>> 64c3d5ff
<|MERGE_RESOLUTION|>--- conflicted
+++ resolved
@@ -20,7 +20,6 @@
 Unzip the file containing this Module to your c:\Program Files\WindowsPowerShell\Modules folder.
 ```
 
-<<<<<<< HEAD
 ## Cmdlets
 
 - Get-JenkinsCrumb: Gets a Jenkins Crumb.
@@ -43,29 +42,6 @@
 
 ## Cross Site Request Forgery (CSRF) Support
 
-=======
-# Cmdlets
- - Get-JenkinsCrumb: Gets a Jenkins Crumb.
- - Invoke-JenkinsCommand: Execute a Jenkins command or request via the Jenkins Rest API.
- - Get-JenkinsObject: Get a list of objects in a Jenkins master server.
- - Get-JenkinsJobList: Get a list of jobs in a Jenkins master server.
- - Get-JenkinsJob: Get a Jenkins Job Definition.
- - Set-JenkinsJob: Set a Jenkins Job definition.
- - Test-JenkinsJob: Determines if a Jenkins Job exists.
- - New-JenkinsJob: Create a new Jenkins Job.
- - Rename-JenkinsJob: Rename an existing Jenkins Job.
- - Remove-JenkinsJob: Remove an existing Jenkins Job.
- - Invoke-JenkinsJob: Run a parameterized or non-parameterized Jenkins Job.
- - Get-JenkinsViewList: Get a list of views in a Jenkins master server.
- - Test-JenkinsView: Determines if a Jenkins View exists.
- - Get-JenkinsFolderList: Get a list of folders in a Jenkins master server.
- - Test-JenkinsFolder: Determines if a Jenkins Folder exists.
- - Initialize-JenkinsUpdateCache: Creates or updates a local Jenkins Update cache.
- - Get-JenkinsPluginsList: Retreives a list of installed plugins.
- - Invoke-JenkinsJobReload: Reloads a job config on a given URL.
-
-# Cross Site Request Forgery (CSRF) Support
->>>>>>> 64c3d5ff
 If a Jenkins Server has the CSRF setting enabled, then a "Crumb" will first need to be obtained and passed to each subsequent call to Jenkins in the Crumb parameter.
 If you receive errors regarding crumbs then your Jenkins Server has CSRF enabled and you will to ensure you are passing a valid "Crumb" obtained by calling the ```Get-JenkinsCrumb``` cmdlet.
 
@@ -84,7 +60,6 @@
     -Verbose
 ```
 
-<<<<<<< HEAD
 ## Known Issues
 
 - Remove-JenkinsJob: An IE window pops up after deleting the job for some reason requesting authentication.
@@ -97,10 +72,6 @@
   It is strongly recommended that you use the API Token for the account as the password rather than the Jenkins account, even if you have implemented HTTPS.
 
 ## Examples
-=======
-# Known Issues
- - Initialize-JenkinsUpdateCache: Does not correctly set the signature information in the update-center.json file that is created.
->>>>>>> 64c3d5ff
 
 ### Get a Crumb from a CSRF enabled Jenkins Server
 
@@ -193,11 +164,8 @@
     -XML $MyAppBuildConfig
 ```
 
-<<<<<<< HEAD
-### Remove a job called 'My App Build' from a Jenkins Server
-
-=======
-## Rename an existing job called 'My App Build' to 'Other Build' on a Jenkins Server
+### Rename an existing job called 'My App Build' to 'Other Build' on a Jenkins Server
+
 ```powershell
 Import-Module -Name Jenkins
 Rename-JenkinsJob `
@@ -207,8 +175,8 @@
     -NewName 'Other Build'
 ```
 
-## Remove a job called 'My App Build' from a Jenkins Server
->>>>>>> 64c3d5ff
+### Remove a job called 'My App Build' from a Jenkins Server
+
 ```powershell
 Import-Module -Name Jenkins
 Remove-JenkinsJob `
@@ -267,7 +235,8 @@
 - Changed Get-JenkinsCrumb cmdlet to accept alternate format crumb.
 
 ### 1.0.0.148
-*  Fixed Invoke-JenkinsJobReload to use invoke-jenkinscommand
+
+- Fixed Invoke-JenkinsJobReload to use invoke-jenkinscommand
 
 ### 1.0.0.140
 
@@ -333,20 +302,8 @@
   - Get-JenkinsFolderList
   - Test-JenkinsFolder
 
-<<<<<<< HEAD
 ## Links
 
 - [IAG NZ Web Site](http://www.iag.co.nz)
 - [IAG NZ GitHub Organization](https://github.com/IAG-NZ)
-- [Project site on GitHub](https://github.com/IAG-NZ/Jenkins)
-=======
-# Links
-* [IAG NZ Web Site](http://www.iag.co.nz)
-* [IAG NZ GitHub Organization](https://github.com/IAG-NZ)
-* [Project site on GitHub](https://github.com/IAG-NZ/Jenkins)
-
-
-
-
-
->>>>>>> 64c3d5ff
+- [Project site on GitHub](https://github.com/IAG-NZ/Jenkins)